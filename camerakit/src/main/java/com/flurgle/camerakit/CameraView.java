--- conflicted
+++ resolved
@@ -151,31 +151,12 @@
         setPermissions(mPermissions);
         setVideoQuality(mVideoQuality);
 
-<<<<<<< HEAD
-        if(!isInEditMode()){
-=======
         if (!isInEditMode()) {
->>>>>>> 0affe235
             mDisplayOrientationDetector = new DisplayOrientationDetector(context) {
                 @Override
                 public void onDisplayOrientationChanged(int displayOrientation) {
                     mCameraImpl.setDisplayOrientation(displayOrientation);
                     mPreviewImpl.setDisplayOrientation(displayOrientation);
-<<<<<<< HEAD
-                }
-            };
-        }
-
-        final FocusMarkerLayout focusMarkerLayout = new FocusMarkerLayout(getContext());
-        addView(focusMarkerLayout);
-        focusMarkerLayout.setOnTouchListener(new OnTouchListener() {
-            @Override
-            public boolean onTouch(View v, MotionEvent motionEvent) {
-                int action = motionEvent.getAction();
-                if (motionEvent.getAction() == MotionEvent.ACTION_UP && mFocus == CameraKit.Constants.FOCUS_TAP_WITH_MARKER) {
-                    focusMarkerLayout.focus(motionEvent.getX(), motionEvent.getY());
-=======
->>>>>>> 0affe235
                 }
             };
 
@@ -200,21 +181,12 @@
     @Override
     protected void onAttachedToWindow() {
         super.onAttachedToWindow();
-<<<<<<< HEAD
-
-        if(!isInEditMode()) {
+        if (!isInEditMode()) {
             mDisplayOrientationDetector.enable(
                 ViewCompat.isAttachedToWindow(this)
                     ? DisplayManagerCompat.getInstance(getContext())
                     .getDisplay(Display.DEFAULT_DISPLAY)
                     : null
-=======
-        if (!isInEditMode()) {
-            mDisplayOrientationDetector.enable(
-                    ViewCompat.isAttachedToWindow(this)
-                            ? DisplayManagerCompat.getInstance(getContext()).getDisplay(Display.DEFAULT_DISPLAY)
-                            : null
->>>>>>> 0affe235
             );
         }
     }
